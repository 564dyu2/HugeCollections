--- conflicted
+++ resolved
@@ -34,20 +34,12 @@
 import java.io.IOException;
 import java.nio.channels.FileChannel;
 import java.util.Iterator;
-<<<<<<< HEAD
-import java.util.Map;
-=======
->>>>>>> 76dde4c2
 import java.util.Set;
 import java.util.concurrent.CopyOnWriteArraySet;
 import java.util.concurrent.atomic.AtomicReferenceArray;
 
 import static net.openhft.collections.Replica.EntryResolver;
-<<<<<<< HEAD
-import static net.openhft.collections.VanillaSharedHashMap.Hasher.hash;
-=======
 import static net.openhft.collections.AbstractVanillaSharedHashMap.Hasher.hash;
->>>>>>> 76dde4c2
 import static net.openhft.lang.collection.DirectBitSet.NOT_FOUND;
 
 /**
@@ -1078,11 +1070,7 @@
 
     class EntryIterator extends VanillaSharedHashMap<K, V>.EntryIterator {
         @Override
-<<<<<<< HEAD
-        void removePresent(int segIndex, VanillaSharedHashMap.Segment seg, int pos) {
-=======
         void removePresent(VanillaSharedHashMap.Segment seg, int pos) {
->>>>>>> 76dde4c2
             @SuppressWarnings("unchecked")
             Segment segment = (Segment) seg;
 
