--- conflicted
+++ resolved
@@ -26,16 +26,8 @@
 import org.slf4j.Logger;
 import org.slf4j.LoggerFactory;
 
-<<<<<<< HEAD
-import java.io.Closeable;
-import java.io.File;
-import java.io.IOException;
-import java.io.ObjectInputStream;
-import java.nio.channels.FileChannel;
-=======
 import java.io.*;
 import java.util.Iterator;
->>>>>>> 448ea393
 import java.util.Set;
 import java.util.concurrent.CopyOnWriteArraySet;
 import java.util.concurrent.atomic.AtomicReferenceArray;
@@ -84,33 +76,13 @@
  * @param <V> the entries value type
  */
 class VanillaSharedReplicatedHashMap<K, V> extends VanillaSharedHashMap<K, V>
-<<<<<<< HEAD
-        implements ReplicatedSharedHashMap<K, V>, ReplicatedSharedHashMap.EntryExternalizable, Closeable {
-=======
         implements SharedHashMap<K, V>, Replica, Replica.EntryExternalizable, EntryResolver<K, V>,
         Closeable {
->>>>>>> 448ea393
     private static final long serialVersionUID = 0L;
 
     static final int MAX_UNSIGNED_SHORT = Character.MAX_VALUE;
 
     private static final Logger LOG = LoggerFactory.getLogger(VanillaSharedReplicatedHashMap.class);
-<<<<<<< HEAD
-    private static final int LAST_UPDATED_HEADER_SIZE = (128 * 8);
-
-    private final TimeProvider timeProvider;
-    private final byte localIdentifier;
-    private transient Set<Closeable> closeables;
-    private transient AtomicReferenceArray<ModificationIterator> modificationIterators;
-    private transient Bytes identifierUpdatedBytes;
-
-    public VanillaSharedReplicatedHashMap(
-            @NotNull SharedHashMapKeyValueSpecificBuilder<K, V> kvBuilder, @NotNull File file)
-            throws IOException {
-        super(kvBuilder);
-        this.timeProvider = kvBuilder.builder.timeProvider();
-        this.localIdentifier = kvBuilder.builder.identifier();
-=======
     private static final long LAST_UPDATED_HEADER_SIZE = 128L * 8L;
 
     // for file, jdbc and UDP replication
@@ -135,7 +107,6 @@
 
     private int assignedModIterBitSetSizeInBytes() {
         return (int) align64((127 + RESERVED_MOD_ITER) / 8);
->>>>>>> 448ea393
     }
 
     @Override
@@ -151,10 +122,6 @@
     void initTransients() {
         super.initTransients();
         closeables = new CopyOnWriteArraySet<Closeable>();
-<<<<<<< HEAD
-        modificationIterators = new AtomicReferenceArray<ModificationIterator>(127);
-=======
->>>>>>> 448ea393
     }
 
     long modIterBitSetSizeInBytes() {
@@ -171,16 +138,11 @@
         return 2;
     }
 
-<<<<<<< HEAD
-    long getHeaderSize() {
-        return super.getHeaderSize() + LAST_UPDATED_HEADER_SIZE;
-=======
     @Override
     long getHeaderSize() {
         return super.getHeaderSize() + LAST_UPDATED_HEADER_SIZE +
                 (modIterBitSetSizeInBytes() * (128 + RESERVED_MOD_ITER)) +
                 assignedModIterBitSetSizeInBytes();
->>>>>>> 448ea393
     }
 
     void setLastModificationTime(byte identifier, long timestamp) {
@@ -202,16 +164,6 @@
         return identifierUpdatedBytes.readLong(remoteIdentifier * 8L);
     }
 
-<<<<<<< HEAD
-    /**
-     * {@inheritDoc}
-     */
-    @Override
-    void onHeaderCreated(Bytes headerBytes) {
-        final long len = getHeaderSize() - super.getHeaderSize();
-        assert len != 0;
-        this.identifierUpdatedBytes = headerBytes.bytes(super.getHeaderSize(), len);
-=======
     @Override
     void onHeaderCreated() {
 
@@ -231,7 +183,6 @@
     @Override
     SharedMapEventListener<K, V, SharedHashMap<K, V>> eventListener() {
         return modificationDelegator;
->>>>>>> 448ea393
     }
 
     @Override
@@ -919,17 +870,6 @@
         }
     }
 
-<<<<<<< HEAD
-        @Override
-        void visit(IntIntMultiMap.EntryConsumer entryConsumer) {
-            hashLookupLiveOnly.forEach(entryConsumer);
-        }
-
-        @Override
-        void skipBytesBetweenKeyAndValue(Bytes bytes) {
-            // timestamp, id and isDeleted flag
-            bytes.skip(10);
-=======
     class TimestampTrackingEntry extends SimpleEntry<K, V> {
         private static final long serialVersionUID = 0L;
 
@@ -944,7 +884,6 @@
             long newTimestamp = timestamp = timeProvider.currentTimeMillis();
             put(getKey(), value, localIdentifier, newTimestamp);
             return super.setValue(value);
->>>>>>> 448ea393
         }
     }
 
