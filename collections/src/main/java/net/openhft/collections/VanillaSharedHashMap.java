--- conflicted
+++ resolved
@@ -26,13 +26,8 @@
 import net.openhft.lang.io.serialization.BytesMarshaller;
 import net.openhft.lang.io.serialization.ObjectFactory;
 import net.openhft.lang.model.Byteable;
-<<<<<<< HEAD
-import net.openhft.lang.model.constraints.NotNull;
-import net.openhft.lang.model.constraints.Nullable;
-=======
 import org.jetbrains.annotations.NotNull;
 import org.jetbrains.annotations.Nullable;
->>>>>>> 448ea393
 import org.slf4j.Logger;
 import org.slf4j.LoggerFactory;
 
@@ -47,10 +42,7 @@
 import static java.lang.Thread.currentThread;
 import static net.openhft.collections.VanillaSharedHashMap.Hasher.hash;
 
-<<<<<<< HEAD
-=======
-
->>>>>>> 448ea393
+
 class VanillaSharedHashMap<K, V> extends AbstractMap<K, V>
         implements SharedHashMap<K, V>, Serializable {
     private static final long serialVersionUID = 0L;
@@ -61,11 +53,7 @@
      */
     private static final int MAX_ENTRY_OVERSIZE_FACTOR = 64;
 
-<<<<<<< HEAD
-    private final ObjectSerializer objectSerializer;
-=======
     private static final int SEGMENT_HEADER = 64;
->>>>>>> 448ea393
 
     private static int figureBufferAllocationFactor(SharedHashMapBuilder builder) {
         // if expected map size is about 1000, seems rather wasteful to allocate
@@ -78,30 +66,19 @@
 
     private transient ThreadLocal<DirectBytes> localBufferForKeys;
     private transient ThreadLocal<DirectBytes> localBufferForValues;
-<<<<<<< HEAD
-=======
 
     private final ObjectSerializer objectSerializer;
->>>>>>> 448ea393
 
     final Class<K> kClass;
     final BytesMarshaller<K> keyMarshaller;
     private final Class<V> vClass;
-<<<<<<< HEAD
-    private final BytesMarshaller<V> valueMarshaller;
-=======
     final BytesMarshaller<V> valueMarshaller;
->>>>>>> 448ea393
     private final ObjectFactory<V> valueFactory;
     private final long lockTimeOutNS;
     final int metaDataBytes;
     transient Segment[] segments; // non-final for close()
     // non-final for close() and because it is initialized out of constructor
-<<<<<<< HEAD
-    transient MappedStore ms;
-=======
     transient BytesStore ms;
->>>>>>> 448ea393
     final Hasher hasher;
 
     //   private final int replicas;
@@ -112,14 +89,7 @@
 
     private final SharedMapErrorListener errorListener;
 
-<<<<<<< HEAD
-    /**
-     * Non-final because could be changed in VanillaSharedReplicatedHashMap.
-     */
-    volatile SharedMapEventListener<K, V, SharedHashMap<K, V>> eventListener;
-=======
     final SharedMapEventListener<K, V, SharedHashMap<K, V>> eventListener;
->>>>>>> 448ea393
 
     // if set the ReturnsNull fields will cause some functions to return NULL
     // rather than as returning the Object can be expensive for something you probably don't use.
@@ -129,10 +99,6 @@
     transient long headerSize;
     transient Set<Map.Entry<K, V>> entrySet;
 
-<<<<<<< HEAD
-
-=======
->>>>>>> 448ea393
     public VanillaSharedHashMap(SharedHashMapKeyValueSpecificBuilder<K, V> kvBuilder)
             throws IOException {
         SharedHashMapBuilder builder = kvBuilder.builder;
@@ -177,19 +143,8 @@
         return Segment.class;
     }
 
-<<<<<<< HEAD
-    private void readObject(ObjectInputStream in) throws IOException, ClassNotFoundException {
-        in.defaultReadObject();
-        initTransients();
-    }
-
-    long createMappedStoreAndSegments(File file) throws IOException {
-        this.ms = new MappedStore(file, FileChannel.MapMode.READ_WRITE,
-                sizeInBytes(), objectSerializer);
-=======
     long createMappedStoreAndSegments(BytesStore bytesStore) throws IOException {
         this.ms = bytesStore;
->>>>>>> 448ea393
 
         onHeaderCreated();
 
@@ -1121,11 +1076,7 @@
         void notifyPut(long offset, boolean added, K key, V value, final long pos) {
             if (eventListener() != SharedMapEventListeners.NOP) {
                 tmpBytes.storePositionAndSize(bytes, offset, entrySize);
-<<<<<<< HEAD
-                eventListener.onPut(VanillaSharedHashMap.this, tmpBytes, metaDataBytes,
-=======
                 eventListener().onPut(VanillaSharedHashMap.this, tmpBytes, metaDataBytes,
->>>>>>> 448ea393
                         added, key, value, pos, this);
             }
         }
@@ -1133,23 +1084,14 @@
         void notifyGet(long offset, K key, V value) {
             if (eventListener() != SharedMapEventListeners.NOP) {
                 tmpBytes.storePositionAndSize(bytes, offset, entrySize);
-<<<<<<< HEAD
-                eventListener.onGetFound(VanillaSharedHashMap.this, tmpBytes, metaDataBytes,
-=======
                 eventListener().onGetFound(VanillaSharedHashMap.this, tmpBytes, metaDataBytes,
->>>>>>> 448ea393
                         key, value);
             }
         }
 
         V notifyMissed(Bytes keyBytes, K key, V usingValue) {
-<<<<<<< HEAD
-            if (eventListener != SharedMapEventListeners.NOP) {
-                return eventListener.onGetMissing(VanillaSharedHashMap.this, keyBytes,
-=======
             if (eventListener() != SharedMapEventListeners.NOP) {
                 return eventListener().onGetMissing(VanillaSharedHashMap.this, keyBytes,
->>>>>>> 448ea393
                         key, usingValue);
             }
             return null;
@@ -1158,11 +1100,7 @@
         void notifyRemoved(long offset, K key, V value, final int pos) {
             if (eventListener() != SharedMapEventListeners.NOP) {
                 tmpBytes.storePositionAndSize(bytes, offset, entrySize);
-<<<<<<< HEAD
-                eventListener.onRemove(VanillaSharedHashMap.this, tmpBytes, metaDataBytes,
-=======
                 eventListener().onRemove(VanillaSharedHashMap.this, tmpBytes, metaDataBytes,
->>>>>>> 448ea393
                         key, value, pos, this);
             }
         }
@@ -1307,24 +1245,13 @@
         }
 
         public Entry<K, V> getEntry(long pos) {
-<<<<<<< HEAD
-            bytes.position(offsetFromPos(pos));
-            bytes.readStopBit();
-            K key = keyMarshaller.read(bytes);
-            skipBytesBetweenKeyAndValue(bytes);
-=======
             bytes.position(offsetFromPos(pos) + metaDataBytes);
             bytes.readStopBit();
             K key = keyMarshaller.read(bytes);
->>>>>>> 448ea393
             bytes.readStopBit();
             alignment.alignPositionAddr(bytes);
             V value = valueMarshaller.read(bytes);
             return new WriteThroughEntry(key, value);
-        }
-
-        void skipBytesBetweenKeyAndValue(Bytes bytes) {
-            // no bytes to skip
         }
 
         /**
@@ -1385,23 +1312,6 @@
         private int nextSeg;
         private long nextPos;
 
-<<<<<<< HEAD
-        //todo: replace with a more efficient, auto resizing int[]
-        Deque<Integer> segmentPositions = new ArrayDeque<Integer>();
-
-        EntryIterator() {
-            nextEntry = nextSegmentEntry();
-        }
-
-        public boolean hasNext() {
-            return nextEntry != null;
-        }
-
-        public void remove() {
-            if (lastReturned == null) throw new IllegalStateException();
-            VanillaSharedHashMap.this.remove(lastReturned.getKey());
-            lastReturned = null;
-=======
         public EntryIterator() {
             advance(nextSeg = segments.length - 1, nextPos = -1L);
         }
@@ -1421,7 +1331,6 @@
             nextSeg = -1;
             nextPos = -1L;
             return false;
->>>>>>> 448ea393
         }
 
         @Override
