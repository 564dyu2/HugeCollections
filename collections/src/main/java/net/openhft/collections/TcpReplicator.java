/*
 * Copyright 2014 Higher Frequency Trading
 * <p/>
 * http://www.higherfrequencytrading.com
 * <p/>
 * Licensed under the Apache License, Version 2.0 (the "License");
 * you may not use this file except in compliance with the License.
 * You may obtain a copy of the License at
 * <p/>
 * http://www.apache.org/licenses/LICENSE-2.0
 * <p/>
 * Unless required by applicable law or agreed to in writing, software
 * distributed under the License is distributed on an "AS IS" BASIS,
 * WITHOUT WARRANTIES OR CONDITIONS OF ANY KIND, either express or implied.
 * See the License for the specific language governing permissions and
 * limitations under the License.
 */

package net.openhft.collections;

import net.openhft.lang.collection.ATSDirectBitSet;
import net.openhft.lang.collection.DirectBitSet;
import net.openhft.lang.io.ByteBufferBytes;
import net.openhft.lang.io.NativeBytes;
import net.openhft.lang.model.constraints.Nullable;
import net.openhft.lang.model.constraints.NotNull;
import org.slf4j.Logger;
import org.slf4j.LoggerFactory;

import java.io.Closeable;
import java.io.IOException;
import java.net.*;
import java.nio.ByteBuffer;
import java.nio.channels.*;
import java.util.BitSet;
import java.util.Map;
import java.util.Queue;
import java.util.Set;
import java.util.concurrent.ConcurrentHashMap;
import java.util.concurrent.ConcurrentLinkedQueue;
import java.util.concurrent.atomic.AtomicBoolean;

import static java.nio.channels.SelectionKey.*;
import static java.util.concurrent.TimeUnit.*;
import static net.openhft.collections.ReplicatedSharedHashMap.EntryExternalizable;
import static net.openhft.collections.ReplicatedSharedHashMap.ModificationIterator;

/**
 * Used with a {@see net.openhft.collections.ReplicatedSharedHashMap} to send data between the maps using a
 * socket connection <p/> {@see net.openhft.collections.OutSocketReplicator}
 *
 * @author Rob Austin.
 */
class TcpReplicator extends AbstractChannelReplicator implements Closeable {

    private static final Logger LOG = LoggerFactory.getLogger(TcpReplicator.class.getName());
    private static final int BUFFER_SIZE = 0x100000; // 1MB

    private final Queue<Runnable> pendingRegistrations = new ConcurrentLinkedQueue<Runnable>();
    private final Map<SocketAddress, AbstractConnector> connectorBySocket = new ConcurrentHashMap<SocketAddress, AbstractConnector>();

    @Nullable
    private Throttler throttler;

    private final SelectionKey[] selectionKeysStore = new SelectionKey[Byte.MAX_VALUE + 1];

    private final BitSet activeKeys = new BitSet(selectionKeysStore.length);

    // used to instruct the selector thread to set OP_WRITE on a key correlated by the bit index in the
    // bitset
    private KeyInterestUpdater opWriteUpdater = new KeyInterestUpdater(OP_WRITE, selectionKeysStore);

    private final long heartBeatInterval;
    private long selectorTimeout;

    private final InetSocketAddress serverInetSocketAddress;
    private final int packetSize;
    private final Iterable<InetSocketAddress> endpoints;

    private final boolean deletedModIteratorFileOnExit;

    private final ReplicatedSharedHashMap map;
    private final byte localIdentifier;
    private final int serializedEntrySize;
    private final EntryExternalizable externalizable;

    TcpReplicator(@NotNull final ReplicatedSharedHashMap map,
                  @NotNull final EntryExternalizable externalizable,
                  @NotNull final TcpReplicatorBuilder tcpReplicatorBuilder,
                  final int serializedEntrySize) throws IOException {

        super("TcpSocketReplicator-" + map.identifier());

        serverInetSocketAddress = tcpReplicatorBuilder.serverInetSocketAddress();

        heartBeatInterval = tcpReplicatorBuilder.heartBeatInterval(MILLISECONDS);
        long throttleBucketInterval = tcpReplicatorBuilder.throttleBucketInterval(MILLISECONDS);
        selectorTimeout = Math.min(heartBeatInterval, throttleBucketInterval);

        if (tcpReplicatorBuilder.throttle(DAYS) > 0) {
            throttler = new Throttler(selector,
                    throttleBucketInterval,
                    serializedEntrySize, tcpReplicatorBuilder.throttle(DAYS));
        }

        packetSize = tcpReplicatorBuilder.packetSize();
        endpoints = tcpReplicatorBuilder.endpoints();

        deletedModIteratorFileOnExit = tcpReplicatorBuilder.deletedModIteratorFileOnExit();

        this.map = map;
        this.localIdentifier = map.identifier();
        this.serializedEntrySize = serializedEntrySize;
        this.externalizable = externalizable;

        this.executorService.execute(
                new Runnable() {
                    @Override
                    public void run() {
                        try {
                            process();
                        } catch (Exception e) {
                            LOG.error("", e);
                        }
                    }
                });
    }

    private void process() throws IOException {
        try {
            final Details serverDetails = new Details(serverInetSocketAddress, localIdentifier);
            connectorBySocket.put(serverInetSocketAddress, new ServerConnector(serverDetails));

            for (InetSocketAddress client : endpoints) {
                final Details clientDetails = new Details(client, localIdentifier);
                connectorBySocket.put(client, new ClientConnector(clientDetails));
            }

            for (AbstractConnector connector : connectorBySocket.values()) {
                connector.connect();
            }

            while (selector.isOpen()) {

                if (!pendingRegistrations.isEmpty())
                    register(pendingRegistrations);

                final int nSelectedKeys = selector.select(selectorTimeout);

                // its less resource intensive to set this less frequently and use an approximation
                final long approxTime = System.currentTimeMillis();

                if (throttler != null)
                    throttler.checkThrottleInterval();

                // check that we have sent and received heartbeats
                heartBeatMonitor(approxTime);

                // set the OP_WRITE when data is ready to send
                opWriteUpdater.applyUpdates();

                if (nSelectedKeys == 0)
                    continue;    // go back and check pendingRegistrations

                final Set<SelectionKey> selectionKeys = selector.selectedKeys();
                for (final SelectionKey key : selectionKeys) {
                    try {
                        if (!key.isValid())
                            continue;

                        if (key.isAcceptable())
                            onAccept(key);

                        if (key.isConnectable())
                            onConnect(key);

                        if (key.isReadable())
                            onRead(key, approxTime);

                        if (key.isWritable())
                            onWrite(key, approxTime);

                    } catch (CancelledKeyException e) {
                        quietClose(key, e);
                    } catch (ClosedSelectorException e) {
                        quietClose(key, e);
                    } catch (IOException e) {
                        quietClose(key, e);
                    } catch (InterruptedException e) {
                        quietClose(key, e);
                    } catch (Exception e) {
                        LOG.info("", e);
                        close(key);
                    }
                }
                selectionKeys.clear();
            }
        } catch (CancelledKeyException e) {
            if (LOG.isDebugEnabled())
                LOG.debug("", e);
        } catch (ClosedSelectorException e) {
            if (LOG.isDebugEnabled())
                LOG.debug("", e);
        } catch (ClosedChannelException e) {
            if (LOG.isDebugEnabled())
                LOG.debug("", e);
        } catch (ConnectException e) {
            if (LOG.isDebugEnabled())
                LOG.debug("", e);
        } catch (Exception e) {
            LOG.error("", e);
        } finally

        {
            if (selector != null)
                try {
                    selector.close();
                } catch (IOException e) {
                    if (LOG.isDebugEnabled())
                        LOG.debug("", e);
                }
            close();
        }
    }

    /**
     * checks that we receive heartbeats and send out heart beats.
     * @param approxTime the approximate time in milliseconds
     */
    void heartBeatMonitor(long approxTime) {
        for (int i = activeKeys.nextSetBit(0); i >= 0; i = activeKeys.nextSetBit(i + 1)) {
            try {
                final SelectionKey key = selectionKeysStore[i];
                if (!key.isValid() || !key.channel().isOpen()) {
                    activeKeys.clear(i);
                    continue;
                }
                final Attached attachment = (Attached) key.attachment();
                try {
                    heartbeatCheckShouldSend(approxTime, key, attachment);
                } catch (Exception e) {
                    if (LOG.isDebugEnabled())
                        LOG.debug("", e);
                }

                try {
                    heartbeatCheckHasReceived(key, approxTime);
                } catch (Exception e) {
                    if (LOG.isDebugEnabled())
                        LOG.debug("", e);
                }

            } catch (Exception e) {
                if (LOG.isDebugEnabled())
                    LOG.debug("", e);
            }
        }
    }

    private void heartbeatCheckShouldSend(final long approxTime,
                                          @NotNull final SelectionKey key,
                                          @NotNull final Attached attachment) {
        if (attachment.isHandShakingComplete() && attachment.entryWriter.lastSentTime +
                heartBeatInterval < approxTime) {

            attachment.entryWriter.lastSentTime = approxTime;
            attachment.entryWriter.writeHeartbeatToBuffer();

            int ops = key.interestOps();
            if ((ops & (OP_CONNECT | OP_ACCEPT)) == 0)
                key.interestOps(ops | OP_WRITE);

            if (LOG.isDebugEnabled())
                LOG.debug("sending heartbeat");

        }
    }

    /**
     * check to see if we have lost connection with the remote node and if we have attempts a reconnect.
     *
     * @param key               the key relating to the heartbeat that we are checking
     * @param approxTimeOutTime the approximate time in milliseconds
     * @throws ConnectException
     */
    private void heartbeatCheckHasReceived(@NotNull final SelectionKey key,
                                           final long approxTimeOutTime) throws ConnectException {

        final Attached attached = (Attached) key.attachment();

        // we wont attempt to reconnect the server socket
        if (attached.isServer || !attached.isHandShakingComplete())
            return;

        final SocketChannel channel = (SocketChannel) key.channel();

        if (approxTimeOutTime > attached.entryReader.lastHeartBeatReceived + attached.remoteHeartbeatInterval) {
            if (LOG.isDebugEnabled())
                LOG.debug("lost connection, attempting to reconnect. " +
                        "missed heartbeat from identifier=" + attached.remoteIdentifier);
            try {
                channel.socket().close();
                channel.close();
                activeKeys.clear(attached.remoteIdentifier);
                closeables.remove(channel);
            } catch (IOException e) {
                LOG.debug("", e);
            }

            attached.connector.connectLater();
        }
    }

    /**
     * closes and only logs the exception at debug
     *
     * @param key the SelectionKey
     * @param e   the Exception that caused the issue
     */
    private void quietClose(@NotNull final SelectionKey key, @NotNull final Exception e) {
        if (LOG.isDebugEnabled())
            LOG.debug("", e);
        close(key);
    }

    private void close(@NotNull final SelectionKey key) {
        try {
            SelectableChannel channel = key.channel();
            if (throttler != null)
                throttler.remove(channel);
            channel.close();
            closeables.remove(channel);
        } catch (IOException ex) {
            // do nothing
        }
    }


    private class ServerConnector extends AbstractConnector {

        private final Details details;

        private ServerConnector(@NotNull Details details) {
            super("TCP-ServerConnector-" + localIdentifier);
            this.details = details;
        }

        @Override
        public String toString() {
            return "ServerConnector{" +
                    "" + details +
                    '}';
        }

        SelectableChannel doConnect() throws
                IOException, InterruptedException {

            final ServerSocketChannel serverChannel = ServerSocketChannel.open();

            serverChannel.socket().setReceiveBufferSize(BUFFER_SIZE);
            serverChannel.configureBlocking(false);
            final ServerSocket serverSocket = serverChannel.socket();
            serverSocket.setReuseAddress(true);

            serverSocket.bind(details.address());

            // these can be run on this thread
            pendingRegistrations.add(new Runnable() {
                @Override
                public void run() {
                    final Attached attached = new Attached();
                    attached.connector = ServerConnector.this;
                    try {
                        serverChannel.register(TcpReplicator.this.selector, OP_ACCEPT, attached);
                    } catch (ClosedChannelException e) {
                        LOG.error("", e);
                    }

                }
            });

            selector.wakeup();

            return serverChannel;
        }
    }


    private class ClientConnector extends AbstractConnector {

        private final Details details;

        private ClientConnector(@NotNull Details details) {
            super("TCP-ClientConnector-" + details.localIdentifier());
            this.details = details;
        }


        @Override
        public String toString() {
            return "ClientConnector{" +
                    "" + details +
                    '}';
        }

        /**
         * blocks until connected
         */
        @Override
        SelectableChannel doConnect() throws IOException, InterruptedException {
            boolean success = false;
            final SocketChannel socketChannel = SocketChannel.open();
            try {
                socketChannel.configureBlocking(false);
                socketChannel.socket().setReuseAddress(true);
                socketChannel.socket().setSoLinger(false, 0);
                socketChannel.socket().setSoTimeout(0);
                socketChannel.socket().setTcpNoDelay(true);

                try {
                    socketChannel.connect(details.address());
                } catch (UnresolvedAddressException e) {
                    this.connectLater();
                }

                // Under experiment, the concoction was found to be more successful if we
                // paused before registering the OP_CONNECT
                Thread.sleep(10);

                // the registration has be be run on the same thread as the selector
                pendingRegistrations.add(new Runnable() {
                    @Override
                    public void run() {

                        final Attached attached = new Attached();
                        attached.connector = ClientConnector.this;

                        try {
                            socketChannel.register(selector, OP_CONNECT, attached);
                        } catch (ClosedChannelException e) {
                            if (socketChannel.isOpen())
                                LOG.error("", e);
                        }

                    }
                });

                selector.wakeup();
                success = true;
                return socketChannel;

            } finally {
                if (!success) {
                    try {

                        try {
                            socketChannel.socket().close();
                        } catch (Exception e) {
                            LOG.error("", e);
                        }

                        socketChannel.close();
                        if (throttler != null)
                            throttler.remove(socketChannel);
                    } catch (IOException e) {
                        LOG.error("", e);
                    }
                }
            }
        }
    }

    /**
     * called when the selector receives a OP_CONNECT message
     */
    private void onConnect(@NotNull final SelectionKey key)
            throws IOException, InterruptedException {

        final SocketChannel channel = (SocketChannel) key.channel();
        final Attached attached = (Attached) key.attachment();

        try {
            if (!channel.finishConnect()) {
                return;
            }
        } catch (SocketException e) {
            quietClose(key, e);
            attached.connector.connect();
            throw e;
        }

        attached.connector.setSuccessfullyConnected();

        if (LOG.isDebugEnabled())
            LOG.debug("successfully connected to {}, local-id={}",
                    channel.socket().getInetAddress(), localIdentifier);

        channel.configureBlocking(false);
        channel.socket().setTcpNoDelay(true);
        channel.socket().setSoTimeout(0);
        channel.socket().setSoLinger(false, 0);

        attached.entryReader = new TcpSocketChannelEntryReader();
        attached.entryWriter = new TcpSocketChannelEntryWriter();

        key.interestOps(OP_WRITE | OP_READ);

        if (throttler != null)
            throttler.add(channel);

        // register it with the selector and store the ModificationIterator for this key
        attached.entryWriter.identifierToBuffer(localIdentifier);
    }

    /**
     * called when the selector receives a OP_ACCEPT message
     */
    private void onAccept(@NotNull final SelectionKey key) throws IOException {

        final ServerSocketChannel server = (ServerSocketChannel) key.channel();
        final SocketChannel channel = server.accept();
        channel.configureBlocking(false);
        channel.socket().setReuseAddress(true);
        channel.socket().setTcpNoDelay(true);
        channel.socket().setSoTimeout(0);
        channel.socket().setSoLinger(false, 0);

        final Attached attached = new Attached();
        channel.register(selector, OP_WRITE | OP_READ, attached);

        if (throttler != null)
            throttler.add(channel);

        attached.entryReader = new TcpSocketChannelEntryReader();
        attached.entryWriter = new TcpSocketChannelEntryWriter();

        attached.isServer = true;
        attached.entryWriter.identifierToBuffer(localIdentifier);
    }

    /**
     * used to exchange identifiers and timestamps and heartbeat intervals between the server and client
     *
     * @param key                    the SelectionKey relating to the this cha
     * @throws java.io.IOException
     * @throws InterruptedException
     */
    private void doHandShaking(@NotNull final SelectionKey key)
            throws IOException, InterruptedException {
        final Attached attached = (Attached) key.attachment();
        final TcpSocketChannelEntryWriter writer = attached.entryWriter;
        final TcpSocketChannelEntryReader reader = attached.entryReader;

        if (attached.remoteIdentifier == Byte.MIN_VALUE) {

            final byte remoteIdentifier = reader.identifierFromBuffer();

            if (remoteIdentifier == Byte.MIN_VALUE)
                return;

            attached.remoteIdentifier = remoteIdentifier;

            // we use the as iterating the activeKeys via the bitset wont create and Objects
            // but if we use the selector.keys() this will.
            selectionKeysStore[remoteIdentifier] = key;
            activeKeys.set(remoteIdentifier);

            if (LOG.isDebugEnabled()) {
                LOG.debug("server-connection id={}, remoteIdentifier={}",
                        localIdentifier, remoteIdentifier);
            }

            if (remoteIdentifier == localIdentifier) {
                throw new IllegalStateException("Where are connecting to a remote " +
                        "map with the same " +
                        "identifier as this map, identifier=" + localIdentifier + ", " +
                        "please change either this maps identifier or the remote one");
            }

            attached.remoteModificationIterator = map.acquireModificationIterator(remoteIdentifier,
                    attached, deletedModIteratorFileOnExit);

            writer.writeRemoteBootstrapTimestamp(map.lastModificationTime(remoteIdentifier));

            // tell the remote node, what are heartbeat interval is
            writer.writeRemoteHeartbeatInterval(heartBeatInterval);
        }

        if (attached.remoteBootstrapTimestamp == Long.MIN_VALUE) {
            attached.remoteBootstrapTimestamp = reader.remoteBootstrapTimestamp();
            if (attached.remoteBootstrapTimestamp == Long.MIN_VALUE)
                return;
        }

        if (!attached.hasRemoteHeartbeatInterval) {

            long value = reader.remoteHeartbeatIntervalFromBuffer();

            if (value == Long.MIN_VALUE)
                return;

            if (value < 0) {
                LOG.error("value=" + value);
            }

            // we add a 10% safety margin to the timeout time due to latency fluctuations on the network,
            // in other words we wont consider a connection to have
            // timed out, unless the heartbeat interval has exceeded 25% of the expected time.
            attached.remoteHeartbeatInterval = (long) (value * 1.25);

            // we have to make our selector poll interval at least as short as the minimum selector timeout
            selectorTimeout = Math.min(selectorTimeout, value);

            attached.hasRemoteHeartbeatInterval = true;

            // now we're finished we can get on with reading the entries
            attached.setHandShakingComplete();
            attached.remoteModificationIterator.dirtyEntries(attached.remoteBootstrapTimestamp);
            reader.entriesFromBuffer();
        }
    }

    /**
     * called when the selector receives a OP_WRITE message
     */
    private void onWrite(@NotNull final SelectionKey key,
                         final long approxTime) throws InterruptedException, IOException {
        final SocketChannel socketChannel = (SocketChannel) key.channel();
        final Attached attached = (Attached) key.attachment();

        if (attached.remoteModificationIterator != null)
            attached.entryWriter.entriesToBuffer(attached.remoteModificationIterator, socketChannel, attached);

        try {
            int len = attached.entryWriter.writeBufferToSocket(socketChannel,
                    approxTime);

            if (this.throttler != null)
                this.throttler.contemplateUnregisterWriteSocket(len);

        } catch (IOException e) {
            quietClose(key, e);
            if (!attached.isServer)
                attached.connector.connectLater();
            throw e;
        }
    }

    /**
     * called when the selector receives a OP_READ message
     */
    private void onRead(final SelectionKey key,
                        final long approxTime) throws IOException, InterruptedException {

        final SocketChannel socketChannel = (SocketChannel) key.channel();
        final Attached attached = (Attached) key.attachment();

        try {
            if (attached.entryReader.readSocketToBuffer(socketChannel) <= 0)
                return;

        } catch (IOException e) {
            if (!attached.isServer)
                attached.connector.connectLater();
            throw e;
        }

        if (LOG.isDebugEnabled())
            LOG.debug("heartbeat or data received.");

        attached.entryReader.lastHeartBeatReceived = approxTime;

        if (attached.isHandShakingComplete()) {
            attached.entryReader.entriesFromBuffer();
        } else {
            doHandShaking(key);
        }
    }


    /**
     * Attached to the NIO selection key via methods such as {@link SelectionKey#attach(Object)}
     */
    class Attached implements ReplicatedSharedHashMap.ModificationNotifier {

        public TcpSocketChannelEntryReader entryReader;
        public TcpSocketChannelEntryWriter entryWriter;

        public ReplicatedSharedHashMap.ModificationIterator remoteModificationIterator;
        public AbstractConnector connector;
        public long remoteBootstrapTimestamp = Long.MIN_VALUE;
        private boolean handShakingComplete;

        public byte remoteIdentifier = Byte.MIN_VALUE;

        // the frequency the remote node will send a heartbeat
        public long remoteHeartbeatInterval = heartBeatInterval;
        public boolean hasRemoteHeartbeatInterval;


        // true if its socket is a ServerSocket
        public boolean isServer;

        boolean isHandShakingComplete() {
            return handShakingComplete;
        }

        void setHandShakingComplete() {
            handShakingComplete = true;
        }

        /**
         * called whenever there is a change to the modification iterator
         */
        @Override
        public void onChange() {

            if (remoteIdentifier != Byte.MIN_VALUE)
                TcpReplicator.this.opWriteUpdater.set(remoteIdentifier);

            selector.wakeup();
        }
    }


    /**
     * @author Rob Austin.
     */
    private class TcpSocketChannelEntryWriter {

        private final ByteBuffer out;
        private final ByteBufferBytes in;
        private final EntryCallback entryCallback;
        private long lastSentTime;

        private TcpSocketChannelEntryWriter() {
            out = ByteBuffer.allocateDirect(packetSize + serializedEntrySize);
            in = new ByteBufferBytes(out);
            entryCallback = new EntryCallback(externalizable, in);
        }


        /**
         * writes the timestamp into the buffer
         *
         * @param localIdentifier the current nodes identifier
         */
        void identifierToBuffer(final int localIdentifier) {
            in.writeByte(localIdentifier);
        }

        /**
         * sends the identity and timestamp of this node to a remote node
         *
         * @param timeStampOfLastMessage the last timestamp we received a message from that node
         */
        void writeRemoteBootstrapTimestamp(final long timeStampOfLastMessage) {
            in.writeLong(timeStampOfLastMessage);
        }

        /**
         * writes all the entries that have changed, to the buffer which will later be written to TCP/IP
         *
         * @param modificationIterator a record of which entries have modification
         * @param socketChannel        the socket we are connected to
         * @param attached             data associated with the socketChannels key
         */
        void entriesToBuffer(@NotNull final ModificationIterator modificationIterator,
                             @NotNull final SocketChannel socketChannel,
                             @NotNull final Attached attached)
                throws InterruptedException {

            final long start = in.position();

            for (; ; ) {

                final boolean wasDataRead = modificationIterator.nextEntry(entryCallback);

                if (!wasDataRead) {

                    // if we have no more data to write to the socket then we will
                    // un-register OP_WRITE on the selector, until more data becomes available
                    if (in.position() == 0 && attached.isHandShakingComplete()) {
                        disableWrite(socketChannel, attached);
                        return;
                    }

                    // if there was no data written to the buffer and we have not written any more data to
                    // the buffer, then give up
                    if (in.position() == start)
                        return;
                }

                // if we have space in the buffer to write more data and we just wrote data into the
                // buffer then let try and write some more, else if we failed to just write data
                // {@code wasDataRead} then we will send what we have
                if (in.remaining() > serializedEntrySize && wasDataRead)
                    continue;

                // we've filled up one writer lets give another channel a chance to send data
                return;
            }

        }

        /**
         * writes the contents of the buffer to the socket
         *
         * @param socketChannel the socket to publish the buffer to
         * @param approxTime    an approximation of the current time in millis
         * @throws IOException
         */
        private int writeBufferToSocket(@NotNull final SocketChannel socketChannel,
                                        final long approxTime) throws IOException {

            if (in.position() == 0)
                return 0;

            // if we still have some unwritten writer from last time
            lastSentTime = approxTime;
            out.limit((int) in.position());

            final int len = socketChannel.write(out);

            if (LOG.isDebugEnabled())
                LOG.debug("bytes-written=" + len);

            if (out.remaining() == 0) {
                out.clear();
                in.clear();
            } else {
                out.compact();
                in.position(out.position());
                in.limit(in.capacity());
                out.clear();
            }

            return len;
        }

        /**
         * used to send an single zero byte if we have not send any data for up to the localHeartbeatInterval
         */
        private void writeHeartbeatToBuffer() {
            in.writeUnsignedShort(0);
        }

        private void writeRemoteHeartbeatInterval(long localHeartbeatInterval) {
            in.writeLong(localHeartbeatInterval);
        }


        /**
         * removes back in the OP_WRITE from the selector, otherwise it'll spin loop. The OP_WRITE will get
         * added back in as soon as we have data to write
         *
         * @param socketChannel the socketChannel we wish to stop writing to
         * @param attached      data associated with the socketChannels key
         */
        public synchronized void disableWrite(@NotNull final SocketChannel socketChannel,
                                              @NotNull final Attached attached) {
            try {
<<<<<<< HEAD
                SelectionKey key = socketChannel.keyFor(selector);
                if (key != null) {
                    if (attached.isHandShakingComplete() && selector.isOpen()) {
                        if (LOG.isDebugEnabled())
                            LOG.debug("Disabling OP_WRITE to remoteIdentifier=" +
                                    attached.remoteIdentifier +
                                    ", localIdentifier=" + localIdentifier);
                        key.interestOps(key.interestOps() & ~OP_WRITE);
=======
                SelectionKey selectionKey = socketChannel.keyFor(selector);
                if (selectionKey != null) {

                    if (attached.isHandShakingComplete() && selector.isOpen()) {
                        if (LOG.isDebugEnabled())
                            LOG.debug("Disabling OP_WRITE to remoteIdentifier=" + attached
                                    .remoteIdentifier + ", localIdentifier=" + attached.localIdentifier);
                        selectionKey.interestOps(selectionKey.interestOps() & ~OP_WRITE);
>>>>>>> 955f195f
                    }
                }

            } catch (Exception e) {
                LOG.error("", e);
            }
        }
    }

    private static final int SIZE_OF_UNSIGNED_SHORT = 2;

<<<<<<< HEAD
    static class EntryCallback extends VanillaSharedReplicatedHashMap.EntryCallback {
=======
    /**
     * {@inheritDoc}
     */
    static class EntryCallback extends ReplicatedSharedHashMap.AbstractEntryCallback {
>>>>>>> 955f195f

        private final EntryExternalizable externalizable;
        private final ByteBufferBytes in;

        EntryCallback(@NotNull final EntryExternalizable externalizable,
                      @NotNull final ByteBufferBytes in) {
            this.externalizable = externalizable;
            this.in = in;
        }

        /**
         * {@inheritDoc}
         */
        @Override
        public boolean onEntry(final NativeBytes entry) {
            in.skip(SIZE_OF_UNSIGNED_SHORT);
            final long start = in.position();
            externalizable.writeExternalEntry(entry, in);

            if (in.position() == start) {
                in.position(in.position() - SIZE_OF_UNSIGNED_SHORT);
                return false;
            }

            // write the length of the entry, just before the start, so when we read it back
            // we read the length of the entry first and hence know how many preceding writer to read
            final int entrySize = (int) (in.position() - start);
            in.writeUnsignedShort(start - SIZE_OF_UNSIGNED_SHORT, entrySize);

            return true;
        }
    }

    /**
     * Reads map entries from a socket, this could be a client or server socket
     */
    private class TcpSocketChannelEntryReader {
        private final ByteBuffer in;
        private final ByteBufferBytes out;

        // we use Integer.MIN_VALUE as N/A
        private int sizeOfNextEntry = Integer.MIN_VALUE;
        public long lastHeartBeatReceived = System.currentTimeMillis();

        private TcpSocketChannelEntryReader() {
            in = ByteBuffer.allocateDirect(packetSize + serializedEntrySize);
            out = new ByteBufferBytes(in);
            out.limit(0);
            in.clear();
        }

        /**
         * reads from the socket and writes them to the buffer
         *
         * @param socketChannel the  socketChannel to read from
         * @return the number of bytes read
         * @throws IOException
         */
        private int readSocketToBuffer(@NotNull final SocketChannel socketChannel)
                throws IOException {

            compactBuffer();
            final int len = socketChannel.read(in);
            out.limit(in.position());
            return len;
        }

        /**
         * reads entries from the buffer till empty
         *
         * @throws InterruptedException
         */
        private void entriesFromBuffer() throws InterruptedException {

            for (; ; ) {

                out.limit(in.position());

                // its set to MIN_VALUE when it should be read again
                if (sizeOfNextEntry == Integer.MIN_VALUE) {
                    if (out.remaining() < SIZE_OF_UNSIGNED_SHORT) {
                        return;
                    }

                    int value = out.readUnsignedShort();

                    // this is the heartbeat
                    if (value == 0)
                        continue;

                    //this is the heart beat
                    sizeOfNextEntry = value;
                }


                if (out.remaining() < sizeOfNextEntry) {
                    return;
                }

                final long nextEntryPos = out.position() + sizeOfNextEntry;
                final long limit = out.limit();
                out.limit(nextEntryPos);
                externalizable.readExternalEntry(out);

                out.limit(limit);
                // skip onto the next entry
                out.position(nextEntryPos);

                // to allow the sizeOfNextEntry to be read the next time around
                sizeOfNextEntry = Integer.MIN_VALUE;
            }

        }

        /**
         * compacts the buffer and updates the {@code in} and {@code out} accordingly
         */
        private void compactBuffer() {

            // the serializedEntrySize used here may not be the maximum size of the entry in its serialized form
            // however, its only use as an indication that the buffer is becoming full and should be compacted
            // the buffer can be compacted at any time
            if (in.position() == 0 || in.remaining() > serializedEntrySize)
                return;

            in.limit(in.position());
            in.position((int) out.position());

            in.compact();
            out.position(0);
        }

        /**
         * @return the identifier or -1 if unsuccessful
         */
        byte identifierFromBuffer() {
            return (out.remaining() >= 1) ? out.readByte() : Byte.MIN_VALUE;
        }

        /**
         * @return the timestamp or -1 if unsuccessful
         */
        long remoteBootstrapTimestamp() {
            return (out.remaining() >= 8) ? out.readLong() : Long.MIN_VALUE;
        }

        public long remoteHeartbeatIntervalFromBuffer() {
            return (out.remaining() >= 8) ? out.readLong() : Long.MIN_VALUE;
        }
    }


    /**
     * sets interestOps to "selector keys",The change to interestOps much be on the same thread as the
     * selector. This  class, allows via {@link net.openhft.collections.AbstractChannelReplicator
     * .KeyInterestUpdater#set(int)}  to holds a pending change  in interestOps ( via a bitset ), this change
     * is  processed later on the same thread as the selector
     */
    private static class KeyInterestUpdater {

        private AtomicBoolean wasChanged = new AtomicBoolean();
        private final BitSet changeOfOpWriteRequired;
        private final SelectionKey[] selectionKeys;
        private final int op;

        KeyInterestUpdater(int op, final SelectionKey[] selectionKeys) {
            this.op = op;
            this.selectionKeys = selectionKeys;
            changeOfOpWriteRequired = new BitSet(selectionKeys.length);
        }

        public void applyUpdates() {
            if (wasChanged.getAndSet(false)) {
                for (int i = changeOfOpWriteRequired.nextSetBit(0); i >= 0;
                     i = changeOfOpWriteRequired.nextSetBit(i + 1)) {
                    changeOfOpWriteRequired.clear(i);
                    final SelectionKey key = selectionKeys[i];
                    try {
                        key.interestOps(key.interestOps() | op);
                    } catch (Exception e) {
                        LOG.debug("", e);
                    }
                }
            }
        }

        /**
         * @param keyIndex the index of the key that has changed, the list of keys is provided by
         *                 the constructor {@link KeyInterestUpdater(int, SelectionKey[])}
         */
        public void set(int keyIndex) {
            changeOfOpWriteRequired.set(keyIndex);
            wasChanged.set(true);
        }
    }
<<<<<<< HEAD
=======

>>>>>>> 955f195f
}
<|MERGE_RESOLUTION|>--- conflicted
+++ resolved
@@ -860,7 +860,6 @@
         public synchronized void disableWrite(@NotNull final SocketChannel socketChannel,
                                               @NotNull final Attached attached) {
             try {
-<<<<<<< HEAD
                 SelectionKey key = socketChannel.keyFor(selector);
                 if (key != null) {
                     if (attached.isHandShakingComplete() && selector.isOpen()) {
@@ -869,16 +868,6 @@
                                     attached.remoteIdentifier +
                                     ", localIdentifier=" + localIdentifier);
                         key.interestOps(key.interestOps() & ~OP_WRITE);
-=======
-                SelectionKey selectionKey = socketChannel.keyFor(selector);
-                if (selectionKey != null) {
-
-                    if (attached.isHandShakingComplete() && selector.isOpen()) {
-                        if (LOG.isDebugEnabled())
-                            LOG.debug("Disabling OP_WRITE to remoteIdentifier=" + attached
-                                    .remoteIdentifier + ", localIdentifier=" + attached.localIdentifier);
-                        selectionKey.interestOps(selectionKey.interestOps() & ~OP_WRITE);
->>>>>>> 955f195f
                     }
                 }
 
@@ -890,14 +879,7 @@
 
     private static final int SIZE_OF_UNSIGNED_SHORT = 2;
 
-<<<<<<< HEAD
-    static class EntryCallback extends VanillaSharedReplicatedHashMap.EntryCallback {
-=======
-    /**
-     * {@inheritDoc}
-     */
     static class EntryCallback extends ReplicatedSharedHashMap.AbstractEntryCallback {
->>>>>>> 955f195f
 
         private final EntryExternalizable externalizable;
         private final ByteBufferBytes in;
@@ -908,9 +890,6 @@
             this.in = in;
         }
 
-        /**
-         * {@inheritDoc}
-         */
         @Override
         public boolean onEntry(final NativeBytes entry) {
             in.skip(SIZE_OF_UNSIGNED_SHORT);
@@ -1093,8 +1072,4 @@
             wasChanged.set(true);
         }
     }
-<<<<<<< HEAD
-=======
-
->>>>>>> 955f195f
 }
