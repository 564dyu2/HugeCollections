--- conflicted
+++ resolved
@@ -26,10 +26,7 @@
 import java.io.IOException;
 import java.net.InetSocketAddress;
 
-<<<<<<< HEAD
-=======
 import static java.util.concurrent.TimeUnit.SECONDS;
->>>>>>> 448ea393
 import static net.openhft.collections.Builder.getPersistenceFile;
 import static net.openhft.collections.TCPSocketReplication4WayMapTest.newTcpSocketShmBuilder;
 import static net.openhft.collections.TCPSocketReplication4WayMapTest.newTcpSocketShmIntString;
@@ -53,14 +50,8 @@
 
         SharedHashMapBuilder map2aBuilder =
                 newTcpSocketShmBuilder((byte) 2, 8076, new InetSocketAddress("localhost", 8079));
-<<<<<<< HEAD
-        final ReplicatedSharedHashMap<Integer, CharSequence> map2a =
-                (ReplicatedSharedHashMap<Integer, CharSequence>)
-                    map2aBuilder.create(getPersistenceFile(), Integer.class, CharSequence.class);
-=======
         final SharedHashMap<Integer, CharSequence> map2a =
                 map2aBuilder.create(getPersistenceFile(), Integer.class, CharSequence.class);
->>>>>>> 448ea393
         map2a.put(10, "EXAMPLE-10");  // this will be the last time that map1 go an update from map2
 
         long lastModificationTime;
@@ -96,10 +87,6 @@
     // todo we have to fix this
     @Test
     public void testBootstrapAndHeartbeat() throws IOException, InterruptedException {
-<<<<<<< HEAD
-
-=======
->>>>>>> 448ea393
         map1 = newTcpSocketShmIntString((byte) 1, 8079, new InetSocketAddress("localhost", 8076));
         SharedHashMapBuilder map2aBuilder = newTcpSocketShmBuilder((byte) 2, 8076);
         final VanillaSharedReplicatedHashMap<Integer, CharSequence> map2a =
