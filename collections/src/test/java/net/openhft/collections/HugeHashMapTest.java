--- conflicted
+++ resolved
@@ -106,19 +106,12 @@
                 .setSmallEntrySize(72)
                 .setCapacity(COUNT);
 
-<<<<<<< HEAD
         final HugeHashMap<String, SampleValues> map =
                 new HugeHashMap<String, SampleValues>(
                         config, String.class, SampleValues.class);
         final int COUNT = 50000000;
         final String[] users = new String[COUNT];
         for (int i = 0; i < COUNT; i++) users[i] = "user:" + i;
-=======
-        final HugeHashMap<CharSequence, SampleValues> map =
-                new HugeHashMap<CharSequence, SampleValues>(
-                        config, CharSequence.class, SampleValues.class);
-        long start = System.nanoTime();
->>>>>>> 5f280d8b
 
         List<Future<?>> futures = new ArrayList<Future<?>>();
         for (int t = 0; t < N_THREADS; t++) {
