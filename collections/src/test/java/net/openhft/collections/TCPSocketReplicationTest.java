--- conflicted
+++ resolved
@@ -107,11 +107,7 @@
     @Test
     public void testBufferOverflow() throws IOException, InterruptedException {
 
-<<<<<<< HEAD
-        for (int i = 0; i < map1Builder.entries(); i++) {
-=======
         for (int i = 0; i < 1000; i++) {
->>>>>>> 448ea393
             map1.put(i, "EXAMPLE-1");
         }
 
