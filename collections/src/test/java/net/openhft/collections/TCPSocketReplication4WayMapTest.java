/*
 * Copyright 2014 Higher Frequency Trading
 * <p/>
 * http://www.higherfrequencytrading.com
 * <p/>
 * Licensed under the Apache License, Version 2.0 (the "License");
 * you may not use this file except in compliance with the License.
 * You may obtain a copy of the License at
 * <p/>
 * http://www.apache.org/licenses/LICENSE-2.0
 * <p/>
 * Unless required by applicable law or agreed to in writing, software
 * distributed under the License is distributed on an "AS IS" BASIS,
 * WITHOUT WARRANTIES OR CONDITIONS OF ANY KIND, either express or implied.
 * See the License for the specific language governing permissions and
 * limitations under the License.
 */

package net.openhft.collections;


import net.openhft.lang.values.IntValue;
import org.junit.After;
import org.junit.Before;
import org.junit.Test;

import java.io.Closeable;
import java.io.IOException;
import java.net.InetSocketAddress;

import static java.util.concurrent.TimeUnit.SECONDS;
import static net.openhft.collections.Builder.getPersistenceFile;
import static net.openhft.collections.Replicators.tcp;
import static org.junit.Assert.assertEquals;
import static org.junit.Assert.assertTrue;

/**
 * Test VanillaSharedReplicatedHashMap where the Replicated is over a TCP Socket, but with 4 nodes
 *
 * @author Rob Austin.
 */
public class TCPSocketReplication4WayMapTest {

    private SharedHashMap<Integer, CharSequence> map1;
    private SharedHashMap<Integer, CharSequence> map2;
    private SharedHashMap<Integer, CharSequence> map3;
    private SharedHashMap<Integer, CharSequence> map4;

    public static SharedHashMapBuilder newTcpSocketShmBuilder(
            final byte identifier,
            final int serverPort,
            final InetSocketAddress... endpoints) throws IOException {
<<<<<<< HEAD

        final TcpReplicatorBuilder tcpReplicatorBuilder = new TcpReplicatorBuilder(serverPort,
                endpoints).heartBeatIntervalMS(1000).deletedModIteratorFileOnExit(true);

        return new SharedHashMapBuilder()
                .entries(1000)
                .identifier(identifier)
                .tcpReplicatorBuilder(tcpReplicatorBuilder)
                .entries(20000);
    }

=======
        TcpReplicationConfig tcpConfig = TcpReplicationConfig.of(serverPort, endpoints)
                .heartBeatInterval(1L, SECONDS);
        return new SharedHashMapBuilder()
                .entries(1000L)
                .addReplicator(tcp(identifier, tcpConfig))
                .entries(20000L);
    }

>>>>>>> 448ea393
    public static <T extends SharedHashMap<Integer, CharSequence>> T newTcpSocketShmIntString(
            final byte identifier,
            final int serverPort,
            final InetSocketAddress... endpoints) throws IOException {
        return (T) newTcpSocketShmBuilder(identifier, serverPort, endpoints)
                .create(getPersistenceFile(), Integer.class, CharSequence.class);
    }

    static SharedHashMap<IntValue, CharSequence> newTcpSocketShmIntValueString(
            final byte identifier,
            final int serverPort,
            final InetSocketAddress... endpoints) throws IOException {
        return newTcpSocketShmBuilder(identifier, serverPort, endpoints)
                .toKeyValueSpecificBuilder(IntValue.class, CharSequence.class)
                .keyMarshaller(ByteableIntValueMarshaller.INSTANCE)
                .create(getPersistenceFile());
    }


    @Before
    public void setup() throws IOException {

        map1 = newTcpSocketShmIntString((byte) 1, 8086, new InetSocketAddress("localhost", 8087),
                new InetSocketAddress("localhost", 8088), new InetSocketAddress("localhost", 8089));
        map2 = newTcpSocketShmIntString((byte) 2, 8087, new InetSocketAddress("localhost", 8088),
                new InetSocketAddress("localhost", 8089));
        map3 = newTcpSocketShmIntString((byte) 3, 8088, new InetSocketAddress("localhost", 8089));
        map4 = newTcpSocketShmIntString((byte) 4, 8089);
    }

    @After
    public void tearDown() throws InterruptedException {

        for (final Closeable closeable : new Closeable[]{map1, map2, map3, map4}) {
            try {
                closeable.close();
            } catch (IOException e) {
                e.printStackTrace();
            }
        }
    }


    @Test
    public void test() throws IOException, InterruptedException {
        Thread.sleep(1000);
        map1.put(1, "EXAMPLE-1");
        map2.put(2, "EXAMPLE-1");
        map3.put(3, "EXAMPLE-1");
        map4.remove(3);

        // allow time for the recompilation to resolve
        waitTillEqual(2500);

        assertEquals("map2", map1, map2);
        assertEquals("map3", map1, map3);
        assertEquals("map4", map1, map4);
        assertTrue("map2.empty", !map2.isEmpty());

    }


    @Test
    public void testBufferOverflow() throws IOException, InterruptedException {
        Thread.sleep(1000);
        for (int i = 0; i < 50; i++) {
            map1.put(i, "EXAMPLE-1");
        }

        // allow time for the recompilation to resolve
        waitTillEqual(15000);

        assertEquals("map2", map1, map2);
        assertEquals("map3", map1, map3);
        assertEquals("map4", map1, map4);
        assertTrue("map2.empty", !map2.isEmpty());

    }


    @Test
    public void testBufferOverflowPutIfAbsent() throws IOException, InterruptedException {
        Thread.sleep(1000);

        for (int i = 0; i < 1024; i++) {
            map1.putIfAbsent(i, "EXAMPLE-1");
        }

        for (int i = 0; i < 1024; i++) {
            map1.putIfAbsent(i, "");
        }

        // allow time for the recompilation to resolve
        waitTillEqual(10000);

        assertEquals("map2", map1, map2);
        assertEquals("map3", map1, map3);
        assertEquals("map4", map1, map4);
        assertTrue("map2.empty", !map2.isEmpty());

    }


    /**
     * waits until map1 and map2 show the same value
     *
     * @param timeOutMs timeout in milliseconds
     * @throws InterruptedException
     */

    private void waitTillEqual(final int timeOutMs) throws InterruptedException {
        int t = 0;
        for (; t < timeOutMs; t++) {
            if (map1.equals(map2) &&
                    map1.equals(map3) &&
                    map2.equals(map3) &&
                    map4.equals(map3) &&
                    map1.equals(map4))
                break;
            Thread.sleep(1);
        }

    }

}


<|MERGE_RESOLUTION|>--- conflicted
+++ resolved
@@ -50,19 +50,6 @@
             final byte identifier,
             final int serverPort,
             final InetSocketAddress... endpoints) throws IOException {
-<<<<<<< HEAD
-
-        final TcpReplicatorBuilder tcpReplicatorBuilder = new TcpReplicatorBuilder(serverPort,
-                endpoints).heartBeatIntervalMS(1000).deletedModIteratorFileOnExit(true);
-
-        return new SharedHashMapBuilder()
-                .entries(1000)
-                .identifier(identifier)
-                .tcpReplicatorBuilder(tcpReplicatorBuilder)
-                .entries(20000);
-    }
-
-=======
         TcpReplicationConfig tcpConfig = TcpReplicationConfig.of(serverPort, endpoints)
                 .heartBeatInterval(1L, SECONDS);
         return new SharedHashMapBuilder()
@@ -71,7 +58,6 @@
                 .entries(20000L);
     }
 
->>>>>>> 448ea393
     public static <T extends SharedHashMap<Integer, CharSequence>> T newTcpSocketShmIntString(
             final byte identifier,
             final int serverPort,
